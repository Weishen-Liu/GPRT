// MIT License

// Copyright (c) 2022 Nathan V. Morrical

// Permission is hereby granted, free of charge, to any person obtaining a copy
// of this software and associated documentation files (the "Software"), to deal
// in the Software without restriction, including without limitation the rights
// to use, copy, modify, merge, publish, distribute, sublicense, and/or sell
// copies of the Software, and to permit persons to whom the Software is
// furnished to do so, subject to the following conditions:

// The above copyright notice and this permission notice shall be included in
// all copies or substantial portions of the Software.

// THE SOFTWARE IS PROVIDED "AS IS", WITHOUT WARRANTY OF ANY KIND, EXPRESS OR
// IMPLIED, INCLUDING BUT NOT LIMITED TO THE WARRANTIES OF MERCHANTABILITY,
// FITNESS FOR A PARTICULAR PURPOSE AND NONINFRINGEMENT. IN NO EVENT SHALL THE
// AUTHORS OR COPYRIGHT HOLDERS BE LIABLE FOR ANY CLAIM, DAMAGES OR OTHER
// LIABILITY, WHETHER IN AN ACTION OF CONTRACT, TORT OR OTHERWISE, ARISING FROM,
// OUT OF OR IN CONNECTION WITH THE SOFTWARE OR THE USE OR OTHER DEALINGS IN THE
// SOFTWARE.

// public GPRT API
#include <gprt.h>

// our shared data structures between host and device
#include "sharedCode.h"

#define LOG(message)                                                                                                   \
  std::cout << GPRT_TERMINAL_BLUE;                                                                                     \
  std::cout << "#gprt.sample(main): " << message << std::endl;                                                         \
  std::cout << GPRT_TERMINAL_DEFAULT;
#define LOG_OK(message)                                                                                                \
  std::cout << GPRT_TERMINAL_LIGHT_BLUE;                                                                               \
  std::cout << "#gprt.sample(main): " << message << std::endl;                                                         \
  std::cout << GPRT_TERMINAL_DEFAULT;

extern GPRTProgram s00_deviceCode;

// initial image resolution
const int2 fbSize = {1400, 460};

// final image output
const char *outFileName = "s00-rayGenOnly.png";

#include <iostream>
int
main(int ac, char **av) {
  // The output window will show comments for many of the methods called.
  // Walking through the code line by line with a debugger is educational.
  LOG("gprt example '" << av[0] << "' starting up");

  // ##################################################################
  // set up all the GPU kernels we want to run
  // ##################################################################

  LOG("building module, programs, and pipeline");

  // Since we'll be using a window, we request support for an image swapchain
  // If a window can't be made, we can still use GPRT, but a window wont appear.
  gprtRequestWindow(fbSize.x, fbSize.y, "Int00 Raygen Only");

  // Initialize Vulkan, and create a "gprt device," a context to hold the
  // ray generation shader and output buffer. The "1" is the number of devices
  // requested.
  GPRTContext context = gprtContextCreate(nullptr, 1);

  // SPIR-V is the intermediate code that the GPU deviceCode.hlsl shader program
  // is converted into. You can see the machine-centric SPIR-V code in
  // build\samples\cmd00-rayGenOnly\deviceCode.spv
  // We store this SPIR-V intermediate code representation in a GPRT module.
  GPRTModule module = gprtModuleCreate(context, s00_deviceCode);

  // All ray tracing programs start off with a "Ray Generation" kernel.
  // Allocate room for one RayGen shader, create it, and hold on to it with
  // the "gprt" context
  GPRTRayGenOf<RayGenData> rayGen = gprtRayGenCreate<RayGenData>(context, module, "simpleRayGen");

<<<<<<< HEAD
  // (re-)builds all vulkan programs, with current pipeline settings
  gprtBuildPipeline(context);

=======
>>>>>>> 5271750d
  // ------------------------------------------------------------------
  // allocating buffers
  // ------------------------------------------------------------------

  // Our framebuffer here will be used to hold pixel color values
  // that we'll present to the window / save to an image
  LOG("allocating frame buffer");
  GPRTBufferOf<uint32_t> frameBuffer = gprtDeviceBufferCreate<uint32_t>(context, fbSize.x * fbSize.y);

  // ------------------------------------------------------------------
  // build the shader binding table, used by rays to map geometry,
  // instances and ray types to GPU kernels
  // ------------------------------------------------------------------
  RayGenData *data = gprtRayGenGetParameters(rayGen);
  data->color0 = float3(0.1f, 0.1f, 0.1f);
  data->color1 = float3(0.0f, 0.0f, 0.0f);
  data->frameBuffer = gprtBufferGetHandle(frameBuffer);

  // Build a shader binding table entry for the ray generation record.
  gprtBuildShaderBindingTable(context, GPRT_SBT_RAYGEN);

  // ##################################################################
  // now that everything is ready: launch it ....
  // ##################################################################
  LOG("executing the launch ...");
  do {
    // Calls the GPU raygen kernel function
    gprtRayGenLaunch2D(context, rayGen, fbSize.x, fbSize.y);

    // If a window exists, presents the framebuffer here to that window
    gprtBufferPresent(context, frameBuffer);
  }
  // returns true if "X" pressed or if in "headless" mode
  while (!gprtWindowShouldClose(context));

  // Save final frame to an image
  LOG("done with launch, writing frame buffer to " << outFileName);
  gprtBufferSaveImage(frameBuffer, fbSize.x, fbSize.y, outFileName);
  LOG_OK("written rendered frame buffer to file " << outFileName);

  // ##################################################################
  // and finally, clean up
  // ##################################################################

  LOG("cleaning up ...");
  gprtBufferDestroy(frameBuffer);
  gprtRayGenDestroy(rayGen);
  gprtModuleDestroy(module);
  gprtContextDestroy(context);

  LOG_OK("seems all went OK; app is done, this should be the last output ...");
}<|MERGE_RESOLUTION|>--- conflicted
+++ resolved
@@ -76,12 +76,6 @@
   // the "gprt" context
   GPRTRayGenOf<RayGenData> rayGen = gprtRayGenCreate<RayGenData>(context, module, "simpleRayGen");
 
-<<<<<<< HEAD
-  // (re-)builds all vulkan programs, with current pipeline settings
-  gprtBuildPipeline(context);
-
-=======
->>>>>>> 5271750d
   // ------------------------------------------------------------------
   // allocating buffers
   // ------------------------------------------------------------------
